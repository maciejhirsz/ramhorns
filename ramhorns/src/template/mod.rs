// Ramhorns  Copyright (C) 2019  Maciej Hirsz
//
// This file is part of Ramhorns. This program comes with ABSOLUTELY NO WARRANTY;
// This is free software, and you are welcome to redistribute it under the
// conditions of the GNU General Public License version 3.0.
//
// You should have received a copy of the GNU General Public License
// along with Ramhorns.  If not, see <http://www.gnu.org/licenses/>

mod parse;
mod section;

<<<<<<< HEAD
=======
use std::borrow::Cow;
>>>>>>> a222cd5e
use std::fs::File;
use std::hash::Hasher;
use std::io;
use std::path::Path;

<<<<<<< HEAD
use crate::encoding::EscapingIOEncoder;
use crate::{Content, Error};
use crate::Partials;
=======
use crate::encoding::{Encoder, EscapingIOEncoder};
use crate::{Content, Error};
>>>>>>> a222cd5e

use beef::Cow;
use fnv::FnvHasher;

pub use section::Section;

/// A preprocessed form of the plain text template, ready to be rendered
/// with data contained in types implementing the `Content` trait.
pub struct Template<'tpl> {
    /// Parsed blocks!
    blocks: Vec<Block<'tpl>>,

    /// Total byte length of all the blocks, used to estimate preallocations.
    capacity_hint: usize,

    /// Source from which this template was parsed.
    source: Cow<'tpl, str>,
}

impl<'tpl> Template<'tpl> {
    /// Create a new `Template` out of the source.
    ///
    /// + If `source` is a `&str`, this `Template` will borrow it with appropriate lifetime.
    /// + If `source` is a `String`, this `Template` will take it's ownership (The `'tpl` lifetime will be `'static`).
    pub fn new<S>(source: S) -> Result<Self, Error>
    where
        S: Into<Cow<'tpl, str>>,
    {
        Template::load(source, &mut NoPartials)
    }

    pub(crate) fn load<S, T>(source: S, partials: &mut T) -> Result<Self, Error>
    where
        S: Into<Cow<'tpl, str>>,
        T: Partials<'tpl>,
    {
        let source = source.into();

        // This is allows `Block`s inside this `Template` to be references of the `source` field.
        // This is safe as long as the `source` field is never mutated or dropped.
        let unsafe_source: &'tpl str = unsafe {
            &*(&*source as *const str)
        };

        let mut tpl = Template {
            blocks: Vec::new(),
            capacity_hint: 0,
            source,
        };

<<<<<<< HEAD
        let mut iter = unsafe_source
            .as_bytes()
            .windows(2)
            .map(|b| unsafe { &*(b.as_ptr() as *const [u8; 2]) }) // windows iterator makes this safe
=======
        let mut iter = source
            .as_bytes()
            .windows(2)
            .map(|w| [w[0], w[1]])
>>>>>>> a222cd5e
            .enumerate();

        let mut last = 0;

        tpl.parse(unsafe_source, &mut iter, &mut last, None, partials)?;
        let tail = &unsafe_source[last..].trim_end();
        tpl.blocks.push(Block::new(tail, "", Tag::Tail));
        tpl.capacity_hint += tail.len();

        Ok(tpl)
    }

    /// Estimate how big of a buffer should be allocated to render this `Template`.
    pub fn capacity_hint(&self) -> usize {
        self.capacity_hint
    }

    /// Render this `Template` with a given `Content` to a `String`.
    pub fn render<C: crate::Content>(&self, content: &C) -> String {
        let mut capacity = content.capacity_hint(self);

        // Add extra 25% extra capacity for HTML escapes and an odd double variable use.
        capacity += capacity / 4;

        let mut buf = String::with_capacity(capacity);

        // Ignore the result, cannot fail
        let _ = Section::new(&self.blocks).with(content).render(&mut buf);

        buf
    }

    /// Render this `Template` with a given `Content` to a writer.
    pub fn render_to_writer<W, C>(&self, writer: &mut W, content: &C) -> io::Result<()>
    where
        W: io::Write,
        C: Content,
    {
        let mut encoder = EscapingIOEncoder::new(writer);
        Section::new(&self.blocks).with(content).render(&mut encoder)
    }

    /// Render this `Template` with a given `Content` to a file.
    pub fn render_to_file<P, C>(&self, path: P, content: &C) -> io::Result<()>
    where
        P: AsRef<Path>,
        C: Content,
    {
        use io::BufWriter;

        let writer = BufWriter::new(File::create(path)?);
        let mut encoder = EscapingIOEncoder::new(writer);

        Section::new(&self.blocks).with(content).render(&mut encoder)
    }

    /// Get a reference to a source this `Template` was created from.
    pub fn source(&self) -> &str {
        &self.source
    }
}

<<<<<<< HEAD
=======
impl Template<'static> {
    /// Create a template from a file.
    ///
    /// ```no_run
    /// # use ramhorns::Template;
    /// let tpl = Template::from_file("./templates/my_template.html").unwrap();
    /// ```
    pub fn from_file<P: AsRef<Path>>(path: P) -> Result<Self, Error> {
        use io::Read;

        let mut file = File::open(path)?;
        let len = file.metadata()?.len();

        let mut buf = String::with_capacity(len as usize);

        file.read_to_string(&mut buf)?;

        Template::new(buf)
    }
}

>>>>>>> a222cd5e
#[derive(Debug, Clone, Copy, PartialEq, Eq)]
pub enum Tag {
    /// `{{escaped}}` tag
    Escaped,

    /// `{{{unescaped}}}` tag
    Unescaped,

    /// `{{#section}}` opening tag (with number of subsequent blocks it contains)
    Section(u32),

    /// `{{^inverse}}` section opening tag (with number of subsequent blocks it contains)
    Inverse(u32),

    /// `{{/closing}}` section tag
    Closing,

    /// `{{!comment}}` tag
    Comment,

    /// `{{>partial}}` tag
    Partial,

    /// Tailing html
    Tail,
}

#[derive(Debug, Clone, Copy, PartialEq, Eq)]
pub(crate) struct Block<'tpl> {
    html: &'tpl str,
    name: &'tpl str,
    hash: u64,
    tag: Tag,
}

impl<'tpl> Block<'tpl> {
    fn new(html: &'tpl str, name: &'tpl str, tag: Tag) -> Self {
        let mut hasher = FnvHasher::default();

        hasher.write(name.as_bytes());

        let hash = hasher.finish();

        Block {
            html,
            name,
            hash,
            tag,
        }
    }
}

struct NoPartials;

impl<'tpl> Partials<'tpl> for NoPartials {
    fn get_partial(&mut self, _name: &'tpl str) -> Result<&Template<'tpl>, Error> {
        Err(Error::PartialsDisabled)
    }
}

#[cfg(test)]
mod test {
    use super::*;

    #[test]
    fn template_from_string_is_static() {
        let tpl: Template<'static> = Template::new(String::from("Ramhorns")).unwrap();

        assert_eq!(tpl.source(), "Ramhorns");
    }

    #[test]
    fn block_hashes_correctly() {
        assert_eq!(
            Block::new("", "test", Tag::Escaped),
            Block {
                html: "",
                name: "test",
                hash: 0xf9e6e6ef197c2b25,
                tag: Tag::Escaped,
            }
        );
    }

    #[test]
    fn constructs_blocks_correctly() {
        let source = "<title>{{title}}</title><h1>{{ title }}</h1><div>{{{body}}}</div>";
        let tpl = Template::new(source).unwrap();

        assert_eq!(
            &tpl.blocks,
            &[
                Block::new("<title>", "title", Tag::Escaped),
                Block::new("</title><h1>", "title", Tag::Escaped),
                Block::new("</h1><div>", "body", Tag::Unescaped),
<<<<<<< HEAD
                Block::new("</div>", "", Tag::Tail),
            ]
        );
=======
            ]
        );

        assert_eq!(tpl.tail, "</div>");
>>>>>>> a222cd5e
    }

    #[test]
    fn constructs_nested_sections_correctly() {
        let source = "<body><h1>{{ title }}</h1>{{#posts}}<article>{{name}}</article>{{/posts}}{{^posts}}<p>Nothing here :(</p>{{/posts}}</body>";
        let tpl = Template::new(source).unwrap();

        assert_eq!(
            &tpl.blocks,
            &[
                Block::new("<body><h1>", "title", Tag::Escaped),
                Block::new("</h1>", "posts", Tag::Section(2)),
                Block::new("<article>", "name", Tag::Escaped),
                Block::new("</article>", "posts", Tag::Closing),
                Block::new("", "posts", Tag::Inverse(1)),
                Block::new("<p>Nothing here :(</p>", "posts", Tag::Closing),
<<<<<<< HEAD
                Block::new("</body>", "", Tag::Tail),
            ]
        );
=======
            ]
        );

        assert_eq!(tpl.tail, "</body>");
>>>>>>> a222cd5e
    }
}<|MERGE_RESOLUTION|>--- conflicted
+++ resolved
@@ -10,23 +10,14 @@
 mod parse;
 mod section;
 
-<<<<<<< HEAD
-=======
-use std::borrow::Cow;
->>>>>>> a222cd5e
 use std::fs::File;
 use std::hash::Hasher;
 use std::io;
 use std::path::Path;
 
-<<<<<<< HEAD
 use crate::encoding::EscapingIOEncoder;
 use crate::{Content, Error};
 use crate::Partials;
-=======
-use crate::encoding::{Encoder, EscapingIOEncoder};
-use crate::{Content, Error};
->>>>>>> a222cd5e
 
 use beef::Cow;
 use fnv::FnvHasher;
@@ -77,17 +68,10 @@
             source,
         };
 
-<<<<<<< HEAD
         let mut iter = unsafe_source
             .as_bytes()
             .windows(2)
-            .map(|b| unsafe { &*(b.as_ptr() as *const [u8; 2]) }) // windows iterator makes this safe
-=======
-        let mut iter = source
-            .as_bytes()
-            .windows(2)
             .map(|w| [w[0], w[1]])
->>>>>>> a222cd5e
             .enumerate();
 
         let mut last = 0;
@@ -150,30 +134,6 @@
     }
 }
 
-<<<<<<< HEAD
-=======
-impl Template<'static> {
-    /// Create a template from a file.
-    ///
-    /// ```no_run
-    /// # use ramhorns::Template;
-    /// let tpl = Template::from_file("./templates/my_template.html").unwrap();
-    /// ```
-    pub fn from_file<P: AsRef<Path>>(path: P) -> Result<Self, Error> {
-        use io::Read;
-
-        let mut file = File::open(path)?;
-        let len = file.metadata()?.len();
-
-        let mut buf = String::with_capacity(len as usize);
-
-        file.read_to_string(&mut buf)?;
-
-        Template::new(buf)
-    }
-}
-
->>>>>>> a222cd5e
 #[derive(Debug, Clone, Copy, PartialEq, Eq)]
 pub enum Tag {
     /// `{{escaped}}` tag
@@ -269,16 +229,9 @@
                 Block::new("<title>", "title", Tag::Escaped),
                 Block::new("</title><h1>", "title", Tag::Escaped),
                 Block::new("</h1><div>", "body", Tag::Unescaped),
-<<<<<<< HEAD
                 Block::new("</div>", "", Tag::Tail),
             ]
         );
-=======
-            ]
-        );
-
-        assert_eq!(tpl.tail, "</div>");
->>>>>>> a222cd5e
     }
 
     #[test]
@@ -295,15 +248,8 @@
                 Block::new("</article>", "posts", Tag::Closing),
                 Block::new("", "posts", Tag::Inverse(1)),
                 Block::new("<p>Nothing here :(</p>", "posts", Tag::Closing),
-<<<<<<< HEAD
                 Block::new("</body>", "", Tag::Tail),
             ]
         );
-=======
-            ]
-        );
-
-        assert_eq!(tpl.tail, "</body>");
->>>>>>> a222cd5e
     }
 }