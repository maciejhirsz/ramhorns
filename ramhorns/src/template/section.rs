// Ramhorns  Copyright (C) 2019  Maciej Hirsz
//
// This file is part of Ramhorns. This program comes with ABSOLUTELY NO WARRANTY;
// This is free software, and you are welcome to redistribute it under the
// conditions of the GNU General Public License version 3.0.
//
// You should have received a copy of the GNU General Public License
// along with Ramhorns.  If not, see <http://www.gnu.org/licenses/>

use super::{Block, Tag};
use crate::encoding::Encoder;
<<<<<<< HEAD
#[cfg(feature = "indexes")]
use crate::template::Indexed;
=======
>>>>>>> 35c89ee1
use crate::traits::{Combine, ContentSequence};
use crate::Content;
use std::ops::Range;

/// A section of a `Template` that can be rendered individually, usually delimited by
/// `{{#section}} ... {{/section}}` tags.
#[derive(Clone, Copy)]
pub struct Section<'section, Contents: ContentSequence> {
    blocks: &'section [Block<'section>],
    contents: Contents,
}

/// Necessary so that the warning of very complex type created when compiling
/// with `cargo clippy` doesn't propagate to downstream crates
type Next<C, X> = (<C as Combine>::I, <C as Combine>::J, <C as Combine>::K, X);

impl<'section> Section<'section, ()> {
    #[inline]
    pub(crate) fn new(blocks: &'section [Block<'section>]) -> Self {
        Self {
            blocks,
            contents: (),
        }
    }
}

impl<'section, C> Section<'section, C>
where
    C: ContentSequence,
{
    #[inline]
    fn slice(self, range: Range<usize>) -> Self {
        Self {
            blocks: &self.blocks[range],
            contents: self.contents,
        }
    }

    /// Attach a `Content` to this section. This will keep track of a stack up to
    /// 4 `Content`s deep, cycling on overflow.
    #[inline]
    pub fn with<X>(self, content: &X) -> Section<'section, Next<C, &X>>
    where
        X: Content + ?Sized,
    {
        Section {
            blocks: self.blocks,
            contents: self.contents.combine(content),
        }
    }

    /// The section without the last `Content` in the stack
    #[inline]
    pub fn without_last(self) -> Section<'section, C::Previous> {
        Section {
            blocks: self.blocks,
            contents: self.contents.crawl_back(),
        }
    }

    /// The section without the first `Block` in the stack.
    #[inline]
    pub fn without_first(self) -> Self {
        Section {
            blocks: &self.blocks[1..],
            contents: self.contents,
        }
    }

    /// The section index of the next block, if it's a section index tag.
    #[cfg(feature = "indexes")]
    #[inline]
    pub fn section_index(&self) -> Option<&Indexed> {
        self.blocks.first().and_then(|b| b.index())
    }

    /// Render this section once to the provided `Encoder`.
    pub fn render<E>(&self, encoder: &mut E) -> Result<(), E::Error>
    where
        E: Encoder,
    {
        let mut index = 0;

        while let Some(block) = self.blocks.get(index) {
            index += 1;

            encoder.write_unescaped(block.html)?;

            match &block.tag {
                Tag::Escaped => {
<<<<<<< HEAD
                    self.contents.render_field_escaped(
                        block.hash, block.name, encoder,
                    )?;
                }
                Tag::Unescaped => {
                    self.contents.render_field_unescaped(
                        block.hash, block.name, encoder,
                    )?;
=======
                    self.contents
                        .render_field_escaped(block.hash, block.name, encoder)?;
                }
                Tag::Unescaped => {
                    self.contents
                        .render_field_unescaped(block.hash, block.name, encoder)?;
>>>>>>> 35c89ee1
                }
                Tag::Section => {
                    self.contents.render_field_section(
                        block.hash,
                        block.name,
                        self.slice(index..index + block.children as usize),
                        encoder,
                    )?;
                    index += block.children as usize;
                }
                Tag::Inverse => {
                    self.contents.render_field_inverse(
                        block.hash,
                        block.name,
                        self.slice(index..index + block.children as usize),
                        encoder,
                    )?;
                    index += block.children as usize;
                }
                #[cfg(feature = "indexes")]
                Tag::Indexed(indexed) => {
                    self.contents.render_index_section(
                        indexed,
                        self.slice(index..index + block.children as usize),
                        encoder,
                    )?;
                    index += block.children as usize;
                }
                _ => {}
            }
        }

        Ok(())
    }
}<|MERGE_RESOLUTION|>--- conflicted
+++ resolved
@@ -9,11 +9,8 @@
 
 use super::{Block, Tag};
 use crate::encoding::Encoder;
-<<<<<<< HEAD
 #[cfg(feature = "indexes")]
 use crate::template::Indexed;
-=======
->>>>>>> 35c89ee1
 use crate::traits::{Combine, ContentSequence};
 use crate::Content;
 use std::ops::Range;
@@ -104,23 +101,12 @@
 
             match &block.tag {
                 Tag::Escaped => {
-<<<<<<< HEAD
-                    self.contents.render_field_escaped(
-                        block.hash, block.name, encoder,
-                    )?;
-                }
-                Tag::Unescaped => {
-                    self.contents.render_field_unescaped(
-                        block.hash, block.name, encoder,
-                    )?;
-=======
                     self.contents
                         .render_field_escaped(block.hash, block.name, encoder)?;
                 }
                 Tag::Unescaped => {
                     self.contents
                         .render_field_unescaped(block.hash, block.name, encoder)?;
->>>>>>> 35c89ee1
                 }
                 Tag::Section => {
                     self.contents.render_field_section(
